--- conflicted
+++ resolved
@@ -9,12 +9,9 @@
 Symbolics = "0c5d862f-8b57-4792-8d23-62f2024744c7"
 
 [compat]
-<<<<<<< HEAD
 Symbolics = "4"
-=======
 Catalyst = "10"
 ModelingToolkit = "8"
->>>>>>> 354a5f76
 julia = "1.6"
 
 [extras]
