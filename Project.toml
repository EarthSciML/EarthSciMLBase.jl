--- conflicted
+++ resolved
@@ -16,12 +16,8 @@
 Catalyst = "10, 11, 12"
 DifferentialEquations = "7"
 DocStringExtensions = "0.9"
-<<<<<<< HEAD
 DomainSets = "0.5, 0.6"
-=======
-DomainSets = "0.5"
 MethodOfLines = "0.8"
->>>>>>> 160b1754
 ModelingToolkit = "8"
 Symbolics = "4, 5"
 julia = "1.6"
