--- conflicted
+++ resolved
@@ -38,11 +38,8 @@
 OrdinaryDiffEq = "6"
 SciMLBase = "2"
 SciMLOperators = "0.3"
-<<<<<<< HEAD
 Statistics = "1"
-=======
 SymbolicIndexingInterface = "0.3"
->>>>>>> 66cbda70
 Symbolics = "5, 6"
 julia = "1.6"
 
