[deps]
CairoMakie = "13f3f980-e62b-5c42-98c6-ff1f3baf88f0"
Catalyst = "479239e8-5488-4da2-87a7-35f2df7eef83"
DifferentialEquations = "0c46a032-eb83-5123-abaf-570d42b7fbaa"
Documenter = "e30172f5-a6a5-5a46-863b-614d45cd2de4"
DomainSets = "5b8099bc-c8ec-5219-889f-1d9e522a28bf"
DynamicQuantities = "06fc5a27-2a28-4c7c-a15d-362465fb6821"
EarthSciMLBase = "e53f1632-a13c-4728-9402-0c66d48804b0"
GraphMakie = "1ecd5474-83a3-4783-bb4f-06765db800d2"
MetaGraphsNext = "fa8bd995-216d-47f1-8a91-f3b68fbeb377"
MethodOfLines = "94925ecb-adb7-4558-8ed8-f975c56a0bf4"
ModelingToolkit = "961ee093-0014-501f-94e3-6117800e7a78"
Plots = "91a5bcdd-55d7-5caf-9e0b-520d859cae80"
SciMLOperators = "c0aeaf25-5076-4817-a8d5-81caf7dfa961"
Symbolics = "0c5d862f-8b57-4792-8d23-62f2024744c7"

[compat]
CairoMakie = "0.12"
Catalyst = "14"
DifferentialEquations = "7"
Documenter = "1"
DomainSets = "0.6,0.7"
DynamicQuantities = "0.13, 1"
GraphMakie = "0.5"
MetaGraphsNext = "0.7"
MethodOfLines = "0.11"
ModelingToolkit = "9"
Plots = "1"
SciMLOperators = "0.3"
<<<<<<< HEAD
Symbolics = "5, 6"
Unitful = "1"
=======
Symbolics = "5"
>>>>>>> 01f21d75
<|MERGE_RESOLUTION|>--- conflicted
+++ resolved
@@ -27,9 +27,4 @@
 ModelingToolkit = "9"
 Plots = "1"
 SciMLOperators = "0.3"
-<<<<<<< HEAD
-Symbolics = "5, 6"
-Unitful = "1"
-=======
-Symbolics = "5"
->>>>>>> 01f21d75
+Symbolics = "5, 6"