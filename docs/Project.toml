--- conflicted
+++ resolved
@@ -13,9 +13,6 @@
 Unitful = "1986cc42-f94f-5a68-af5c-568840ba703d"
 
 [compat]
-<<<<<<< HEAD
-ModelingToolkit = "9"
-=======
 DifferentialEquations = "7"
 GraphMakie = "0.5"
->>>>>>> c6b87532
+ModelingToolkit = "8"