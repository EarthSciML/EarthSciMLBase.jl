--- conflicted
+++ resolved
@@ -13,10 +13,7 @@
 Unitful = "1986cc42-f94f-5a68-af5c-568840ba703d"
 
 [compat]
-<<<<<<< HEAD
 Catalyst = "13"
-=======
 DifferentialEquations = "7"
 GraphMakie = "0.5"
-ModelingToolkit = "8"
->>>>>>> c22713b4
+ModelingToolkit = "8"