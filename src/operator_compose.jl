--- conflicted
+++ resolved
@@ -51,11 +51,6 @@
     translate[idx]
 end
 
-# Return the b_eqs that match the bdv.
-function b_eq_matches(bdv, b_eqs)
-
-end
-
 """
 $(SIGNATURES)
 
@@ -75,28 +70,25 @@
     iv = ModelingToolkit.get_iv(a) # independent variable
     aname = String(nameof(a))
     bname = String(nameof(b))
-    connections = Equation[]
-<<<<<<< HEAD
+    connections = Equatio
     all_matches = []
     all_beq_matches = []
     for a_eq in a_eqs
-=======
-    for (i, a_eq) ∈ enumerate(a_eqs)
         if isequal(a_eq.lhs, 0)
             # If the LHS == 0 (i.e. everything has already been shifted to the RHS),
             # there's not anything we can do.
             continue
         end
->>>>>>> be58b8ed
         adv = add_scope(a, get_dv(a_eq.lhs, iv), iv) # dependent variable
         matches = get_matching_translate(translate, adv)
         if length(matches) == 0 # If adv is not in the translation dictionary, then assume it is the same in both systems.
             bdv, conv = add_scope(b, get_dv(a_eq.lhs, iv), iv), 1
             matches = [(adv => bdv, conv)]
         end
-<<<<<<< HEAD
         b_eq_matches = [
-            [isequal(abdv.second, add_scope(b, get_dv(b_eq.lhs, iv), iv)) for b_eq in b_eqs]
+            # If the LHS == 0 (i.e. everything has already been shifted to the RHS),
+            # there's not anything we can do.
+            [!isequal(b_eq.lhs, 0) && isequal(abdv.second, add_scope(b, get_dv(b_eq.lhs, iv), iv)) for b_eq in b_eqs]
             for (abdv, _) in matches
         ]
         push!(all_matches, matches)
@@ -110,13 +102,6 @@
             js = (1:length(b_eqs))[b_eq_matches[ii]]
             for j in js
                 bdv = add_scope(b, get_dv(b_eqs[j].lhs, iv), iv) # Make sure the units are correct.
-=======
-        for (j, b_eq) ∈ enumerate(b_eqs)
-            # If the LHS == 0 (i.e. everything has already been shifted to the RHS),
-            # there's not anything we can do.
-            if !isequal(b_eq.lhs, 0) && isequal(bdv, add_scope(b, get_dv(b_eq.lhs, iv), iv))
-                bdv = add_scope(b, get_dv(b_eq.lhs, iv), iv) # Make sure the units are correct.
->>>>>>> be58b8ed
                 # The dependent variable of the LHS of this equation matches the dependent
                 # variable of interest,
                 # so create a new variable to represent the dependent variable
