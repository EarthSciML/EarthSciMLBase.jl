using EarthSciMLBase
using Test
using ModelingToolkit, DomainSets
using OrdinaryDiffEqTsit5, OrdinaryDiffEqSDIRK, OrdinaryDiffEqLowOrderRK
using DynamicQuantities
using SciMLBase: DiscreteCallback, ReturnCode
using LinearSolve
t = ModelingToolkit.t_nounits
D = ModelingToolkit.D_nounits

struct ExampleOp <: Operator
end

function EarthSciMLBase.get_odefunction(
        op::ExampleOp, csys::CoupledSystem, mtk_sys, coord_args,
        domain::DomainInfo, u0, p, alg::MapAlgorithm)
    α, trans1, trans2, trans3 = EarthSciMLBase.get_needed_vars(op, csys, mtk_sys, domain)

    obs_f = EarthSciMLBase.build_coord_observed_function(mtk_sys, coord_args,
        [α, trans1, trans2, trans3])

    II = CartesianIndices(tuple(size(domain)...))
    c1, c2, c3 = EarthSciMLBase.grid(domain)
    obscache = zeros(EarthSciMLBase.dtype(domain), 4)
    sz = length.(EarthSciMLBase.grid(domain))

    function run(du, u, p, t) # In-place
        u = reshape(u, :, sz...)
        du = reshape(du, :, sz...)
        II = CartesianIndices(tuple(sz...))
        for ix in 1:size(u, 1)
            for I in II
                # Demonstrate coordinate transforms and observed values
                obs_f(obscache, view(u, :, I), p, t, c1[I[1]], c2[I[2]], c3[I[3]])
                t1, t2, t3, fv = obscache
                # Set derivative value.
                du[ix, I] = (t1 + t2 + t3) * fv
            end
        end
        nothing
    end
    function run(u, p, t) # Out-of-place
        u = reshape(u, :, sz...)
        II = CartesianIndices(size(u)[2:end])
        du = vcat([begin
                       t1, t2,
                       t3, fv = obs_f(view(u, :, I), p, t,
                           c1[I[1]], c2[I[2]], c3[I[3]])
                       (t1 + t2 + t3) * fv
                   end
                   for ix in 1:size(u, 1), I in II]...)
        reshape(du, :)
    end
    return run
end

function EarthSciMLBase.get_needed_vars(::ExampleOp, csys, mtk_sys, domain::DomainInfo)
    return [mtk_sys.sys₊windspeed, mtk_sys.sys₊x, mtk_sys.sys₊y, mtk_sys.sys₊z]
end

t_min = 0.0
lon_min, lon_max = -π, π
lat_min, lat_max = -0.45π, 0.45π
t_max = 11.5

@parameters y lon=0.0 lat=0.0 lev=1.0 α=10.0
@constants p = 1.0
@variables(u(t)=1.0, v(t)=1.0, x(t), [unit=u"1/m"], y(t), [unit=u"1/m"], z(t),
    windspeed(t))

indepdomain = t ∈ Interval(t_min, t_max)

partialdomains = [lon ∈ Interval(lon_min, lon_max),
    lat ∈ Interval(lat_min, lat_max),
    lev ∈ Interval(1, 3)]

domain = DomainInfo(
    partialderivatives_δxyδlonlat,
    constIC(16.0, indepdomain), constBC(16.0, partialdomains...);
        grid_spacing = [0.1, 0.1, 1.0])

eqs = [D(u) ~ -α * √abs(v) + lon,
    D(v) ~ -α * √abs(u) + lat + lev * 1e-14,
    windspeed ~ lat + lon + lev,
    x ~ 1.0 / EarthSciMLBase.lon2meters(lat),
    y ~ 1.0 / EarthSciMLBase.lat2meters,
    z ~ 1.0 / lev
]
sys = System(eqs, t, name = :sys)

op = ExampleOp()

csys = EarthSciMLBase.couple(sys, op, domain)

sys_mtk = convert(System, csys)

@test Symbol.(EarthSciMLBase.partialderivative_transform_vars(sys_mtk, domain)) == [
    Symbol("δsys₊lon_transform(t)"),
    Symbol("δsys₊lat_transform(t)"),
    Symbol("δsys₊lev_transform(t)")]

sys_coords, coord_args = EarthSciMLBase._prepare_coord_sys(sys_mtk, domain)
obs_f = EarthSciMLBase.build_coord_observed_function(sys_coords, coord_args,
    EarthSciMLBase.get_needed_vars(op, csys, sys_mtk, domain))

p = EarthSciMLBase.default_params(sys_coords)

obs_vals = obs_f([0.0, 0], p, 0.0, 0.0, 0.0, 1.0)
@test obs_vals[1] ≈ 1.0
@test 1 / (obs_vals[2] * 180 / π) ≈ 111319.44444444445
@test 1 / (obs_vals[3] * 180 / π) ≈ 111320.00000000001
@test obs_vals[4] == 1.0

obs_vals = obs_f([0.0, 0], p, 0.0, 1.0, 3.0, 2.0)
@test obs_vals[1] == 6.0

u = EarthSciMLBase.init_u(sys_coords, domain)
scimlop = EarthSciMLBase.nonstiff_ops(csys, sys_coords, coord_args, domain, reshape(u, :),
    p, MapBroadcast())
du = similar(u)
du .= 0
@views scimlop(reshape(du, :), reshape(u, :), p, 0.0)

@test sum(abs.(du)) ≈ 14542.756845747295

du2 = scimlop(reshape(u, :), p, 0.0)
@test du2 ≈ reshape(du, :)

grid = EarthSciMLBase.grid(domain)
prob = ODEProblem(mtkcompile(sys), [], (0.0, 1.0),
    [
        lon => grid[1][1], lat => grid[2][1], lev => grid[3][1]
    ])
sol1 = solve(prob, Tsit5(); abstol = 1e-12, reltol = 1e-12)
@test sol1.retcode == ReturnCode.Success
@test sol1.u[end] ≈ [-27.15156429366082, -26.264264199779465] ||
    sol1.u[end] ≈ [-26.264264199779465, -27.15156429366082]

st = SolverStrangThreads(Tsit5(), 1.0; abstol = 1e-12, reltol = 1e-12)
p = EarthSciMLBase.default_params(sys_mtk)

<<<<<<< HEAD
IIchunks,
integrators = let
    II = CartesianIndices(size(u)[2:4])
    IIchunks = collect(Iterators.partition(II, length(II) ÷ st.threads))
    start, finish = get_tspan(domain)
    prob = ODEProblem(sys_mtk, [], (start, finish))
    integrators = [init(
                       remake(prob, u0 = zeros(length(unknowns(sys_mtk))), p = deepcopy(p)),
                       st.stiffalg, save_on = false,
                       save_start = false, save_end = false, initialize_save = false;
                       abstol = 1e-12, reltol = 1e-12)
                   for _ in 1:length(IIchunks)]
    (IIchunks, integrators)
end
=======
f_ode, u0_single, p = EarthSciMLBase._strang_ode_func(sys_coords, coord_args,
    get_tspan(domain), grid; sparse = false)
IIchunks, integrators = EarthSciMLBase._strang_integrators(st, domain, f_ode, u0_single,
    get_tspan(domain)[1], p)
>>>>>>> cb7dfe0f


EarthSciMLBase.threaded_ode_step!(u, IIchunks, integrators, 0.0, 1.0)

@test u[1, 1, 1, 1] ≈ sol1.u[end][1]
@test u[2, 1, 1, 1] ≈ sol1.u[end][2]

@test sum(abs.(u)) ≈ 212733.04492722102

@testset "mtk_func" begin
    ucopy = copy(u)
    f, sys_coords, coord_args = EarthSciMLBase.mtk_grid_func(sys_mtk, domain, ucopy;
        sparse = true, tgrad = true)
    fthreads, = EarthSciMLBase.mtk_grid_func(sys_mtk, domain, ucopy,
        MapThreads(); sparse = false, tgrad = false)
    p = EarthSciMLBase.default_params(sys_coords)
    uu = EarthSciMLBase.init_u(sys_coords, domain)
    prob = ODEProblem(f, uu[:], (0.0, 1.0), p)
    sol = solve(prob, Tsit5())
    u_perm = [findfirst(isequal(u), unknowns(sys_coords)) for u in unknowns(sys_mtk)]
    uu = reshape(sol.u[end], size(ucopy)...)[u_perm, :, :, :]
    @test uu[:]≈u[:] rtol=0.01

    @testset "In-place vs. out of place" begin
        du1 = reshape(similar(ucopy), :)
        prob.f(du1, reshape(ucopy, :), p, 0.0)
        du2 = f(reshape(ucopy, :), p, 0.0)
        du3 = fthreads(reshape(ucopy, :), p, 0.0)
        @test du1 ≈ du2 ≈ du3
    end

    @testset "jac sparse" begin
        du = similar(f.jac_prototype)
        f.jac(du, ucopy[:], p, 0.0)
        @test sum(sum.(du.blocks)) ≈ 12617.772209024473

        du2 = f.jac(reshape(ucopy, :), p, 0.0)
        @test all(du.blocks .≈ du2.blocks)
    end

    f, = EarthSciMLBase.mtk_grid_func(sys_mtk, domain, ucopy; sparse = false, tgrad = true)
    @testset "jac dense" begin
        du = similar(f.jac_prototype)
        f.jac(du, ucopy[:], p, 0.0)
        @test sum(sum.(du.blocks)) ≈ 12617.772209024473

        du2 = f.jac(reshape(ucopy, :), p, 0.0)
        @test all(du.blocks .≈ du2.blocks)
    end

    @testset "jac MapThreads" begin
        du = similar(fthreads.jac_prototype)
        fthreads.jac(du, ucopy[:], p, 0.0)
        @test sum(sum.(du.blocks)) ≈ 12617.772209024473

        du2 = fthreads.jac(reshape(ucopy, :), p, 0.0)
        @test all(du.blocks .≈ du2.blocks)
    end

    @testset "tgrad" begin
        du = similar(f.jac_prototype)
        for i in 1:length(du.blocks)
            du.blocks[i] .= 0
        end
        f.tgrad(du, ucopy[:], p, 0.0)
        @test sum(sum.(du.blocks)) ≈ 0.0
    end
end

prob = ODEProblem(csys, st)
sol = solve(prob, Euler(); dt = 1.0, abstol = 1e-12, reltol = 1e-12)

@test sum(abs.(sol.u[end]))≈3.820642384890682e7 rtol=1e-3

st = SolverStrangThreads(Tsit5(), 1.0)

@testset "Float32" begin
    domain = DomainInfo(
        partialderivatives_δxyδlonlat,
        constIC(16.0, indepdomain), constBC(16.0, partialdomains...);
        u_proto = zeros(Float32, 1, 1, 1, 1), grid_spacing = [0.1, 0.1, 1])

    csys = couple(sys, op, domain)

    prob = ODEProblem(csys, st)
    sol = solve(prob, Euler(); dt = 1.0)

    @test sum(abs.(sol.u[end])) ≈ 3.820642384890682e7
end

@testset "No operator" begin
    domain = DomainInfo(
        partialderivatives_δxyδlonlat,
        constIC(16.0, indepdomain), constBC(16.0, partialdomains...);
        u_proto = zeros(Float32, 1, 1, 1, 1), grid_spacing = [0.1, 0.1, 1])

    csys = couple(sys, domain)

    prob = ODEProblem(csys, st)
    sol = solve(prob, Euler(); dt = 1.0, abstol = 1e-6, reltol = 1e-6)

    @test sum(abs.(sol.u[end])) ≈ 3.8660308f7
end

@testset "SimulatorStrategies" begin
    @testset "Strang Threads" begin
        st = SolverStrangThreads(Tsit5(), 1.0)
        prob = ODEProblem(csys, st)
        sol = solve(prob, Euler(); dt = 1.0, abstol = 1e-12, reltol = 1e-12)
        @test sum(abs.(sol.u[end]))≈3.820642384890682e7 rtol=1e-3
    end

    @testset "Strang Serial" begin
        st = SolverStrangSerial(Tsit5(), 1.0)
        prob = ODEProblem(csys, st)
        sol = solve(prob, Euler(); dt = 1.0, abstol = 1e-12, reltol = 1e-12)
        @test sum(abs.(sol.u[end]))≈3.820642384890682e7 rtol=1e-3
    end

    @testset "IMEX" begin
        st = SolverIMEX()
        prob = ODEProblem(csys, st)
        sol = solve(prob, Tsit5())
        @test sum(abs.(sol.u[end]))≈3.444627331604664e7 rtol=1e-3 # No Splitting error in this one.

        for alg in [MapBroadcast(), MapThreads()]
            for iip in [true, false]
                for sparse in [true, false]
                    @testset "alg=$alg; iip=$iip; sparse=$sparse" begin
                        st = SolverIMEX(alg; stiff_sparse = sparse)
                        prob = ODEProblem{iip}(csys, st)
                        sol = solve(prob, KenCarp47(linsolve = LUFactorization()),
                            abstol = 1e-4, reltol = 1e-4)
                        @test sum(abs.(sol.u[end]))≈3.444627331604664e7 rtol=1e-3
                    end
                end
            end
        end
    end
end

mutable struct cbt
    runcount::Int
end
function EarthSciMLBase.init_callback(c::cbt, sys, sys_mtk, coord_args, dom, alg)
    DiscreteCallback((u, t, integrator) -> true,
        (_) -> c.runcount += 1
    )
end

@testset "callback" begin
    runcount = 0
    af(_) = runcount += 1
    cb = DiscreteCallback(
        (u, t, integrator) -> true,
        af
    )
    @testset "strang" begin
        cc = cbt(0)
        csys2 = couple(csys, cb, cc)
        prob = ODEProblem(csys2, st)
        solve(prob, Euler(); dt = 1.0)
        @test runcount > 0
        @test cc.runcount > 0
    end
    runcount = 0
    @testset "imex" begin
        cc = cbt(0)
        csys2 = couple(csys, cb, cc)
        prob = ODEProblem(csys2, SolverIMEX())
        solve(prob, Tsit5(); dt = 1.0)
        @test runcount > 0
        @test cc.runcount > 0
    end
end<|MERGE_RESOLUTION|>--- conflicted
+++ resolved
@@ -139,28 +139,10 @@
 st = SolverStrangThreads(Tsit5(), 1.0; abstol = 1e-12, reltol = 1e-12)
 p = EarthSciMLBase.default_params(sys_mtk)
 
-<<<<<<< HEAD
-IIchunks,
-integrators = let
-    II = CartesianIndices(size(u)[2:4])
-    IIchunks = collect(Iterators.partition(II, length(II) ÷ st.threads))
-    start, finish = get_tspan(domain)
-    prob = ODEProblem(sys_mtk, [], (start, finish))
-    integrators = [init(
-                       remake(prob, u0 = zeros(length(unknowns(sys_mtk))), p = deepcopy(p)),
-                       st.stiffalg, save_on = false,
-                       save_start = false, save_end = false, initialize_save = false;
-                       abstol = 1e-12, reltol = 1e-12)
-                   for _ in 1:length(IIchunks)]
-    (IIchunks, integrators)
-end
-=======
 f_ode, u0_single, p = EarthSciMLBase._strang_ode_func(sys_coords, coord_args,
     get_tspan(domain), grid; sparse = false)
 IIchunks, integrators = EarthSciMLBase._strang_integrators(st, domain, f_ode, u0_single,
     get_tspan(domain)[1], p)
->>>>>>> cb7dfe0f
-
 
 EarthSciMLBase.threaded_ode_step!(u, IIchunks, integrators, 0.0, 1.0)
 
